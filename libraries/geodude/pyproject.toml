[tool.poetry]
name = "geodude"
version = "0.1.0"
description = ""
authors = ["anaka <alex.naka@gmail.com>"]
readme = "README.md"
packages = [
    { include = "geodude" },
]

[tool.poetry.dependencies]
python = ">=3.9,<3.11"
shapely = "^2.0.1"
tqdm = "^4.64.1"
seaborn = "^0.12.2"
scikit-learn = "^1.2.1"
vpype = {extras = ["all"], version = "^1.12.1"}
vsketch = {git = "https://github.com/abey79/vsketch.git"}
hypothesis = "^6.70.0"
<<<<<<< HEAD
hydra-zen = "^0.10.0"
=======
fn = {path = "../fn", develop = true}
fiona = "1.9"
geopandas = "^0.12.2"
hydra-zen = "^0.10.0"
makefun = "^1.15.1"
fonttools = "^4.39.3"
>>>>>>> fa66c8da


[tool.poetry.group.dev.dependencies]
debugpy = "1.6.2"
pytest = "^7.2.1"
pytest-cov = "^4.0.0"
ipykernel = "^6.20"

[build-system]
requires = ["poetry-core"]
build-backend = "poetry.core.masonry.api"<|MERGE_RESOLUTION|>--- conflicted
+++ resolved
@@ -17,16 +17,14 @@
 vpype = {extras = ["all"], version = "^1.12.1"}
 vsketch = {git = "https://github.com/abey79/vsketch.git"}
 hypothesis = "^6.70.0"
-<<<<<<< HEAD
 hydra-zen = "^0.10.0"
-=======
 fn = {path = "../fn", develop = true}
 fiona = "1.9"
 geopandas = "^0.12.2"
 hydra-zen = "^0.10.0"
 makefun = "^1.15.1"
 fonttools = "^4.39.3"
->>>>>>> fa66c8da
+
 
 
 [tool.poetry.group.dev.dependencies]
